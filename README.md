--- conflicted
+++ resolved
@@ -2,46 +2,46 @@
 
 \* to connect to substrate-analytics you must whitelist your IP address in `deployment.template.yml`
 
-Comprises a websocket server accepting incoming telemetry from multiple 
-[Substrate](https://github.com/paritytech/substrate) nodes. substrate-analytics is designed to be resilient (to network errors), 
+Comprises a websocket server accepting incoming telemetry from multiple
+[Substrate](https://github.com/paritytech/substrate) nodes. substrate-analytics is designed to be resilient (to network errors),
 performant and easily horizontally scalable by deploying more servers.
 
 Telemetry is stored in a PostgreSQL database. Management of the database schema is via `diesel` migrations.
 
 Stored data is purged from the DB according to `LOG_EXPIRY_HOURS`
 
-For convenience there are also some JSON endpoints to make ad-hoc queries, although it is expected that 
+For convenience there are also some JSON endpoints to make ad-hoc queries, although it is expected that
 the data is accessed directly from the database by a suitable dashboard (eg. Grafana).
 
-The next phase of the project with be to parse and structure the incoming logs into 
+The next phase of the project with be to parse and structure the incoming logs into
 appropriate (to be determined) database tables.
 
 #### Routes:
 
-- **`/`** 
+- **`/`**
   - incoming telemetry (with expiry as set by `LOG_EXPIRY_HOURS`) (ws) - set with this option in substrate cli: `--telemetry-url 'ws://127.0.0.1:8080 5'`
-- **`/audit`** 
+- **`/audit`**
   - incoming telemetry with no expiry (ws) - set with this option in substrate cli: `--telemetry-url 'ws://127.0.0.1:8080/audit 5'`
 
 JSON endpoints for convenience:
-- **`/stats/db`** 
+- **`/stats/db`**
   - stats for db showing table / index sizes on disk
-- **`/nodes`** 
+- **`/nodes`**
   - list of logged nodes
-- **`/nodes/{peer_id}/peer_counts`** 
-  - peer count history (for the 
+- **`/nodes/{peer_id}/peer_counts`**
+  - peer count history (for the
 given peer_id)
-- **`/nodes/{peer_id}/log_stats`** 
+- **`/nodes/{peer_id}/log_stats`**
   - shows the quantity of each type of log message received
-- **`/nodes/{peer_id}/logs`** 
+- **`/nodes/{peer_id}/logs`**
   - recent log messages, unprocessed
-- **`/nodes/{peer_id}/logs/{msg type}`** 
+- **`/nodes/{peer_id}/logs/{msg type}`**
   - recent log messages, filtered by message type: `msg`
-- **`/reputation/{peer_id}`** 
+- **`/reputation/{peer_id}`**
   - reported reputation for `peer_id` from the POV of other nodes
-- **`/reputation/logged`** 
+- **`/reputation/logged`**
   - reported reputation for all peers from the POV of all logged (past/present) nodes
-- **`/reputation`** 
+- **`/reputation`**
   - reported reputation for all peers unfiltered
 
 `peer_counts` and `logs` routes take the following optional parameters (with sensible defaults if not specified):
@@ -49,21 +49,18 @@
 - `end_time` in the format: `2019-01-01T00:00:00`
 - `limit` in the format: `100`
 
-<<<<<<< HEAD
 `reputation` routes take the following optional parameters (with sensible defaults if not specified):
 - `max_age_s` in the format: `10`
 - `limit` in the format: `100`
 
-=======
->>>>>>> 6c30fafb
 #### Monitoring
 
 Substrate Analytics provides a `/metrics` endpoint for Prometheus.
 
 ### Set up for development and deployment
 
-- (for development) create a `.env` file in project root containing: (eg) 
-    - `DATABASE_URL=postgres://username:password@localhost/save` 
+- (for development) create a `.env` file in project root containing: (eg)
+    - `DATABASE_URL=postgres://username:password@localhost/substrate-analytics`
     - `PORT=8080`
 - install [Diesel cli](https://github.com/diesel-rs/diesel/tree/master/diesel_cli)
 - you might need [additional packages](https://github.com/diesel-rs/diesel/blob/master/guide_drafts/backend_installation.md)
@@ -87,11 +84,7 @@
 
 - `RUST_LOG` to some log level
 
-Log messages are batched together before sending off to DB actor for `INSERT` 
-<<<<<<< HEAD
-\- up to 1024 messages or `DB_SAVE_LATENCY_MS`, whichever is reached sooner. 
-=======
-\- up to 1024 messages or 100ms, whichever is reached sooner. 
->>>>>>> 6c30fafb
+Log messages are batched together before sending off to DB actor for `INSERT`
+\- up to 1024 messages or `DB_SAVE_LATENCY_MS`, whichever is reached sooner.
 
 ---